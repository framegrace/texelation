--- conflicted
+++ resolved
@@ -1335,42 +1335,6 @@
 			parser.WithTitleChangeHandler(func(newTitle string) {
 				a.title = newTitle
 				a.requestRefresh()
-<<<<<<< HEAD
-			}),
-			parser.WithCommandStartHandler(func(cmd string) {
-				if cmd != "" {
-					a.title = cmd
-					a.requestRefresh()
-				}
-			}),
-			parser.WithPtyWriter(func(b []byte) {
-				if a.pty != nil {
-					a.pty.Write(b)
-				}
-			}),
-			parser.WithDefaultFgChangeHandler(func(c parser.Color) {
-				a.colorPalette[256] = a.mapParserColorToTCell(c)
-			}),
-			parser.WithDefaultBgChangeHandler(func(c parser.Color) {
-				a.colorPalette[257] = a.mapParserColorToTCell(c)
-			}),
-			parser.WithQueryDefaultFgHandler(func() {
-				a.respondToColorQuery(10)
-			}),
-			parser.WithQueryDefaultBgHandler(func() {
-				a.respondToColorQuery(11)
-			}),
-			parser.WithScreenRestoredHandler(func() {
-				go a.Resize(a.width, a.height)
-			}),
-			parser.WithBracketedPasteModeChangeHandler(func(enabled bool) {
-				// Note: bool writes are atomic, no lock needed for simple assignment
-				a.bracketedPasteMode = enabled
-			}),
-			parser.WithWrap(wrapEnabled),
-			parser.WithReflow(reflowEnabled),
-			parser.WithHistoryManager(hm),
-=======
 			}
 		}),
 		parser.WithPtyWriter(func(b []byte) {
@@ -1401,7 +1365,6 @@
 		parser.WithReflow(reflowEnabled),
 		parser.WithHistoryManager(hm), // nil when displayBufferEnabled
 		parser.WithDisplayBuffer(false), // Don't use old in-memory display buffer
->>>>>>> da51b66a
 		)
 		a.parser = parser.NewParser(a.vterm)
 
